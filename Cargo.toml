--- conflicted
+++ resolved
@@ -1,11 +1,6 @@
 [package]
-<<<<<<< HEAD
 name = "svgr"
 version = "0.26.0"
-=======
-name = "resvg"
-version = "0.28.0"
->>>>>>> 8fd60e7d
 authors = ["Yevhenii Reizner <razrfalcon@gmail.com>"]
 keywords = ["svg", "render", "raster", "skia"]
 license = "MPL-2.0"
@@ -15,11 +10,7 @@
 exclude = ["tests"]
 
 [workspace]
-<<<<<<< HEAD
 members = ["svgfilters", "svgrtypes", "usvgr"]
-=======
-members = ["c-api", "svgfilters", "usvg", "usvg-text-layout"]
->>>>>>> 8fd60e7d
 
 [[bin]]
 name = "svgr"
@@ -33,17 +24,11 @@
 png = { version = "=0.17.6", optional = true } # pin version to match flate2 miniz_oxide version
 rgb = "0.8"
 svgfilters = { path = "svgfilters", version = "0.4", optional = true }
-<<<<<<< HEAD
 svgrtypes =  { path = "svgrtypes", version = "0.8.2" }
 tiny-skia = "0.8.2"
 lru = "0.8.1"
 usvgr = { path = "usvgr", version = "0.26.0", default-features = false }
-=======
-svgtypes = "0.9"
-tiny-skia = "0.8.2"
-usvg = { path = "usvg", version = "0.28.0" }
-usvg-text-layout = { path = "usvg-text-layout", version = "0.28.0", default-features = false, optional = true }
->>>>>>> 8fd60e7d
+usvgr-text-layout = { path = "usvgr-text-layout", version = "0.28.0", default-features = false, optional = true }
 
 [dev-dependencies]
 once_cell = "1.5"
@@ -51,35 +36,18 @@
 png = "0.17.5"
 
 [features]
-<<<<<<< HEAD
-default = ["filter", "text", "system-fonts", "memmap-fonts"]
-# enables SVG Filter support
-# adds around 100KiB to your binary
-filter = ["svgfilters", "usvgr/filter"]
-# enables SVG Text support
-# adds around 500KiB to your binary
-text = ["usvgr/text"]
-# enables system fonts loading (only for `text`)
-system-fonts = ["usvgr/system-fonts"]
-# enables font files memmaping for faster loading (only for `text`)
-memmap-fonts = ["usvgr/memmap-fonts"]
-# enables the --dump-svg flag in CLI
-# adds around 50KiB to your binary
-dump-svg = ["usvgr/export"]
-=======
 default = ["filter", "text", "system-fonts", "memmap-fonts", "raster-images"]
 # Enables SVG Filter support.
 # Adds around 100KiB to your binary.
 filter = ["svgfilters"]
 # Enables SVG Text support.
 # Adds around 400KiB to your binary.
-text = ["usvg-text-layout"]
+text = ["usvgr-text-layout"]
 # Enables system fonts loading (only for `text`).
-system-fonts = ["usvg-text-layout/system-fonts"]
+system-fonts = ["usvgr-text-layout/system-fonts"]
 # Enables font files memmaping for faster loading (only for `text`).
-memmap-fonts = ["usvg-text-layout/memmap-fonts"]
+memmap-fonts = ["usvgr-text-layout/memmap-fonts"]
 # Enables decoding and rendering of raster images.
 # When disabled, `image` elements with SVG data will still be rendered.
 # Adds around 200KiB to your binary.
-raster-images = ["gif", "jpeg-decoder", "png"]
->>>>>>> 8fd60e7d
+raster-images = ["gif", "jpeg-decoder", "png"]